"use client"

import type React from "react"

import { useState, useEffect } from "react"
import { Button } from "@/components/ui/button"
import { Input } from "@/components/ui/input"
import { Label } from "@/components/ui/label"
import { Checkbox } from "@/components/ui/checkbox"
import { AuthLayout } from "./auth-layout"
<<<<<<< HEAD
import { Eye, EyeOff, Mail, Lock, Loader2, ArrowRight, X } from "lucide-react"
import Link from "next/link"
import { useSearchParams } from "next/navigation"

export function LoginPage() {
  const searchParams = useSearchParams()
=======
import { Eye, EyeOff, Mail, Lock, Loader2, ArrowRight, X, AlertCircle } from "lucide-react"
import Link from "next/link"
import { useSearchParams } from "next/navigation"
import { signIn } from "@/lib/auth"
import { useRouter } from "next/navigation"

export function LoginPage() {
  const searchParams = useSearchParams()
  const router = useRouter()
>>>>>>> 075d3c86
  const [formData, setFormData] = useState({
    email: "",
    password: "",
    rememberMe: false,
  })
  const [showPassword, setShowPassword] = useState(false)
  const [isLoading, setIsLoading] = useState(false)
  const [errors, setErrors] = useState<Record<string, string>>({})
  const [callbackError, setCallbackError] = useState<string | null>(null)
<<<<<<< HEAD
=======
  const [authError, setAuthError] = useState<string>("")
  const [showVerificationHelper, setShowVerificationHelper] = useState(false)
>>>>>>> 075d3c86

  useEffect(() => {
    // Check for callback error from email confirmation
    const error = searchParams.get('error')
    if (error) {
      setCallbackError(decodeURIComponent(error))
    }
  }, [searchParams])

  const validateEmail = (email: string) => {
    const emailRegex = /^[^\s@]+@[^\s@]+\.[^\s@]+$/
    return emailRegex.test(email)
  }

  const handleInputChange = (field: string, value: string | boolean) => {
    setFormData((prev) => ({ ...prev, [field]: value }))

    // Clear error when user starts typing
    if (errors[field]) {
      setErrors((prev) => ({ ...prev, [field]: "" }))
    }
    if (authError) {
      setAuthError("")
      setShowVerificationHelper(false)
    }
  }

  const validateForm = () => {
    const newErrors: Record<string, string> = {}

    if (!formData.email.trim()) {
      newErrors.email = "Email is required"
    } else if (!validateEmail(formData.email)) {
      newErrors.email = "Please enter a valid email address"
    }

    if (!formData.password) {
      newErrors.password = "Password is required"
    }

    setErrors(newErrors)
    return Object.keys(newErrors).length === 0
  }

  const handleSubmit = async (e: React.FormEvent) => {
    e.preventDefault()

    if (!validateForm()) return

    setIsLoading(true)
    setAuthError("")
    setShowVerificationHelper(false)

    try {
      const result = await signIn(formData.email, formData.password)

      if (result.success) {
        // Redirect to dashboard on successful login
        router.push('/dashboard')
      } else {
        setAuthError(result.error || "An error occurred during login")
        
        // Check if error is about email confirmation
        if (result.error?.includes("email") && result.error?.includes("confirm")) {
          setShowVerificationHelper(true)
        }
      }
    } catch (error) {
      setAuthError("An unexpected error occurred. Please try again.")
    } finally {
      setIsLoading(false)
    }
  }

  const handleSocialLogin = (provider: string) => {
    setAuthError(`${provider} login is coming soon! Please use email login for now.`)
  }

  return (
    <AuthLayout title="Welcome Back, Adventurer!" subtitle="Sign in to continue your travel journey">
      <form onSubmit={handleSubmit} className="space-y-6">
        {/* Callback Error Message */}
        {callbackError && (
          <div className="bg-destructive-50 border border-destructive-200 rounded-lg p-4">
            <div className="flex items-center gap-2">
              <X className="w-4 h-4 text-destructive flex-shrink-0" />
              <p className="text-sm text-destructive font-medium">{callbackError}</p>
              <button
                type="button"
                onClick={() => setCallbackError(null)}
                className="ml-auto text-destructive hover:text-destructive/80"
              >
                <X className="w-4 h-4" />
              </button>
            </div>
          </div>
        )}

<<<<<<< HEAD
=======
        {/* Auth Error Message */}
        {authError && (
          <div className="bg-destructive-50 border border-destructive-200 rounded-lg p-4">
            <div className="flex items-center gap-2">
              <AlertCircle className="w-4 h-4 text-destructive flex-shrink-0" />
              <p className="text-sm text-destructive font-medium">{authError}</p>
            </div>
          </div>
        )}

        {/* Email Verification Helper */}
        {showVerificationHelper && (
          <div className="bg-warning-50 border border-warning-200 rounded-lg p-4">
            <div className="flex items-start gap-3">
              <Mail className="w-5 h-5 text-warning-600 flex-shrink-0 mt-0.5" />
              <div className="flex-1">
                <p className="text-sm text-warning-800 font-medium mb-2">
                  Email verification required
                </p>
                <p className="text-sm text-warning-700 mb-3">
                  Please verify your email address to access your account.
                </p>
                <Link href={`/auth/verify-email?email=${encodeURIComponent(formData.email)}`}>
                  <Button 
                    type="button" 
                    size="sm" 
                    className="bg-warning text-white hover:bg-warning/90"
                  >
                    Verify Email
                    <ArrowRight className="w-4 h-4 ml-1" />
                  </Button>
                </Link>
              </div>
            </div>
          </div>
        )}

>>>>>>> 075d3c86
        {/* Email */}
        <div className="space-y-2">
          <Label htmlFor="email">Email Address</Label>
          <div className="relative">
            <Mail className="absolute left-3 top-1/2 transform -translate-y-1/2 text-neutral-400 w-4 h-4" />
            <Input
              id="email"
              type="email"
              placeholder="Enter your email address"
              value={formData.email}
              onChange={(e) => handleInputChange("email", e.target.value)}
              className={`pl-10 min-h-[44px] ${errors.email ? "border-destructive focus:ring-destructive" : ""}`}
              autoFocus
            />
          </div>
          {errors.email && <p className="text-sm text-destructive">{errors.email}</p>}
        </div>

        {/* Password */}
        <div className="space-y-2">
          <div className="flex items-center justify-between">
            <Label htmlFor="password">Password</Label>
            <Link href="/auth/forgot-password" className="text-sm text-primary hover:underline">
              Forgot Password?
            </Link>
          </div>
          <div className="relative">
            <Lock className="absolute left-3 top-1/2 transform -translate-y-1/2 text-neutral-400 w-4 h-4" />
            <Input
              id="password"
              type={showPassword ? "text" : "password"}
              placeholder="Enter your password"
              value={formData.password}
              onChange={(e) => handleInputChange("password", e.target.value)}
              className={`pl-10 pr-10 min-h-[44px] ${errors.password ? "border-destructive focus:ring-destructive" : ""}`}
            />
            <button
              type="button"
              onClick={() => setShowPassword(!showPassword)}
              className="absolute right-3 top-1/2 transform -translate-y-1/2 text-neutral-400 hover:text-neutral-600"
            >
              {showPassword ? <EyeOff className="w-4 h-4" /> : <Eye className="w-4 h-4" />}
            </button>
          </div>
          {errors.password && <p className="text-sm text-destructive">{errors.password}</p>}
        </div>

        {/* Remember Me */}
        <div className="flex items-center space-x-2">
          <Checkbox
            id="rememberMe"
            checked={formData.rememberMe}
            onCheckedChange={(checked) => handleInputChange("rememberMe", checked as boolean)}
          />
          <Label htmlFor="rememberMe" className="text-sm">
            Remember me for 30 days
          </Label>
        </div>

        {/* Submit Button */}
        <Button
          type="submit"
          className="w-full bg-primary hover:bg-primary-600 text-white font-semibold min-h-[44px] group"
          disabled={isLoading}
        >
          {isLoading ? (
            <>
              <Loader2 className="w-4 h-4 mr-2 animate-spin" />
              Signing In...
            </>
          ) : (
            <>
              Sign In
              <ArrowRight className="w-4 h-4 ml-2 group-hover:translate-x-1 transition-transform" />
            </>
          )}
        </Button>

        {/* Divider */}
        <div className="relative">
          <div className="absolute inset-0 flex items-center">
            <div className="w-full border-t border-neutral-300" />
          </div>
          <div className="relative flex justify-center text-sm">
            <span className="px-2 bg-white text-neutral-500">Or continue with</span>
          </div>
        </div>

        {/* Social Login */}
        <div className="space-y-3">
          <Button
            type="button"
            variant="outline"
            className="w-full min-h-[44px] border-2 hover:bg-neutral-50 bg-transparent"
            onClick={() => handleSocialLogin("Google")}
          >
            <svg className="w-5 h-5 mr-2" viewBox="0 0 24 24">
              <path
                fill="#4285F4"
                d="M22.56 12.25c0-.78-.07-1.53-.2-2.25H12v4.26h5.92c-.26 1.37-1.04 2.53-2.21 3.31v2.77h3.57c2.08-1.92 3.28-4.74 3.28-8.09z"
              />
              <path
                fill="#34A853"
                d="M12 23c2.97 0 5.46-.98 7.28-2.66l-3.57-2.77c-.98.66-2.23 1.06-3.71 1.06-2.86 0-5.29-1.93-6.16-4.53H2.18v2.84C3.99 20.53 7.7 23 12 23z"
              />
              <path
                fill="#FBBC05"
                d="M5.84 14.09c-.22-.66-.35-1.36-.35-2.09s.13-1.43.35-2.09V7.07H2.18C1.43 8.55 1 10.22 1 12s.43 3.45 1.18 4.93l2.85-2.22.81-.62z"
              />
              <path
                fill="#EA4335"
                d="M12 5.38c1.62 0 3.06.56 4.21 1.64l3.15-3.15C17.45 2.09 14.97 1 12 1 7.7 1 3.99 3.47 2.18 7.07l3.66 2.84c.87-2.6 3.3-4.53 6.16-4.53z"
              />
            </svg>
            Continue with Google
          </Button>

          <Button
            type="button"
            variant="outline"
            className="w-full min-h-[44px] border-2 hover:bg-neutral-50 bg-transparent"
            onClick={() => handleSocialLogin("Facebook")}
          >
            <svg className="w-5 h-5 mr-2" fill="#1877F2" viewBox="0 0 24 24">
              <path d="M24 12.073c0-6.627-5.373-12-12-12s-12 5.373-12 12c0 5.99 4.388 10.954 10.125 11.854v-8.385H7.078v-3.47h3.047V9.43c0-3.007 1.792-4.669 4.533-4.669 1.312 0 2.686.235 2.686.235v2.953H15.83c-1.491 0-1.956.925-1.956 1.874v2.25h3.328l-.532 3.47h-2.796v8.385C19.612 23.027 24 18.062 24 12.073z" />
            </svg>
            Continue with Facebook
          </Button>

          <Button
            type="button"
            variant="outline"
            className="w-full min-h-[44px] border-2 hover:bg-neutral-50 bg-transparent"
            onClick={() => handleSocialLogin("Apple")}
          >
            <svg className="w-5 h-5 mr-2" fill="currentColor" viewBox="0 0 24 24">
              <path d="M12.017 0C8.396 0 8.025.044 8.025.044c0 0-.396.044-.396.044C3.521.088 0 3.609 0 8.017c0 4.408 3.521 7.929 7.629 7.973 0 0 .396.044.396.044s.396-.044.396-.044C12.529 15.946 16.05 12.425 16.05 8.017 16.05 3.609 12.529.088 8.421.044c0 0-.396-.044-.396-.044S8.396 0 12.017 0zm2.706 16.746c-.935 1.045-2.749 1.045-4.056 0L7.337 13.1c-.935-1.045-.935-2.749 0-3.794l3.33-3.646c.935-1.045 2.749-1.045 4.056 0l3.33 3.646c.935 1.045.935 2.749 0 3.794l-3.33 3.646z" />
            </svg>
            Continue with Apple
          </Button>
        </div>

        {/* Signup Link */}
        <div className="text-center">
          <p className="text-sm text-neutral-600">
            New to LFG?{" "}
            <Link href="/auth/signup" className="text-primary hover:underline font-medium">
              Sign up free
            </Link>
          </p>
        </div>
      </form>
    </AuthLayout>
  )
}<|MERGE_RESOLUTION|>--- conflicted
+++ resolved
@@ -8,14 +8,6 @@
 import { Label } from "@/components/ui/label"
 import { Checkbox } from "@/components/ui/checkbox"
 import { AuthLayout } from "./auth-layout"
-<<<<<<< HEAD
-import { Eye, EyeOff, Mail, Lock, Loader2, ArrowRight, X } from "lucide-react"
-import Link from "next/link"
-import { useSearchParams } from "next/navigation"
-
-export function LoginPage() {
-  const searchParams = useSearchParams()
-=======
 import { Eye, EyeOff, Mail, Lock, Loader2, ArrowRight, X, AlertCircle } from "lucide-react"
 import Link from "next/link"
 import { useSearchParams } from "next/navigation"
@@ -25,7 +17,6 @@
 export function LoginPage() {
   const searchParams = useSearchParams()
   const router = useRouter()
->>>>>>> 075d3c86
   const [formData, setFormData] = useState({
     email: "",
     password: "",
@@ -35,11 +26,8 @@
   const [isLoading, setIsLoading] = useState(false)
   const [errors, setErrors] = useState<Record<string, string>>({})
   const [callbackError, setCallbackError] = useState<string | null>(null)
-<<<<<<< HEAD
-=======
   const [authError, setAuthError] = useState<string>("")
   const [showVerificationHelper, setShowVerificationHelper] = useState(false)
->>>>>>> 075d3c86
 
   useEffect(() => {
     // Check for callback error from email confirmation
@@ -138,8 +126,6 @@
           </div>
         )}
 
-<<<<<<< HEAD
-=======
         {/* Auth Error Message */}
         {authError && (
           <div className="bg-destructive-50 border border-destructive-200 rounded-lg p-4">
@@ -176,8 +162,6 @@
             </div>
           </div>
         )}
-
->>>>>>> 075d3c86
         {/* Email */}
         <div className="space-y-2">
           <Label htmlFor="email">Email Address</Label>
